--- conflicted
+++ resolved
@@ -205,13 +205,12 @@
     }
 
     #[test]
-<<<<<<< HEAD
     fn primitive_of_test() -> errors::Result<()> {
         let _jvm = create_tests_jvm()?;
         assert_eq!(primitive_of(&InvocationArg::try_from(false)?), Some("boolean".to_string()));
         assert_eq!(primitive_of(&InvocationArg::try_from(1_i8)?), Some("byte".to_string()));
         assert_eq!(primitive_of(&InvocationArg::try_from(1_i16)?), Some("short".to_string()));
-        assert_eq!(primitive_of(&InvocationArg::try_from(1_32)?), Some("int".to_string()));
+        assert_eq!(primitive_of(&InvocationArg::try_from(1_i32)?), Some("int".to_string()));
         assert_eq!(primitive_of(&InvocationArg::try_from(1_i64)?), Some("long".to_string()));
         assert_eq!(primitive_of(&InvocationArg::try_from(0.1_f32)?), Some("float".to_string()));
         assert_eq!(primitive_of(&InvocationArg::try_from(0.1_f64)?), Some("double".to_string()));
@@ -219,26 +218,5 @@
         assert_eq!(primitive_of(&InvocationArg::try_from(())?), Some("void".to_string()));
 
         Ok(())
-=======
-    fn primitive_of_test() {
-        let _jvm = JvmBuilder::new().build().unwrap();
-        assert!(
-            primitive_of(&InvocationArg::try_from(false).unwrap()) == Some("boolean".to_string())
-        );
-        assert!(primitive_of(&InvocationArg::try_from(1_i8).unwrap()) == Some("byte".to_string()));
-        assert!(
-            primitive_of(&InvocationArg::try_from(1_i16).unwrap()) == Some("short".to_string())
-        );
-        assert!(primitive_of(&InvocationArg::try_from(1_i32).unwrap()) == Some("int".to_string()));
-        assert!(primitive_of(&InvocationArg::try_from(1_i64).unwrap()) == Some("long".to_string()));
-        assert!(
-            primitive_of(&InvocationArg::try_from(0.1_f32).unwrap()) == Some("float".to_string())
-        );
-        assert!(
-            primitive_of(&InvocationArg::try_from(0.1_f64).unwrap()) == Some("double".to_string())
-        );
-        assert!(primitive_of(&InvocationArg::try_from('c').unwrap()) == Some("char".to_string()));
-        assert!(primitive_of(&InvocationArg::try_from(()).unwrap()) == Some("void".to_string()));
->>>>>>> 68f761f4
     }
 }