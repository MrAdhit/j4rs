--- conflicted
+++ resolved
@@ -185,10 +185,7 @@
     /// The `NativeInvocation` class.
     native_invocation_class: jclass,
     /// The Java class for the `InvocationArg`.
-<<<<<<< HEAD
     pub(crate) invocation_arg_class: jclass,
-=======
-    invocation_arg_class: jclass,
     /// The invoke method
     invoke_method: jmethodID,
     /// The invoke static method
@@ -210,7 +207,6 @@
     inv_arg_java_constructor_method: jmethodID,
     /// The invocation argument constructor method for objects created by Rust
     inv_arg_rust_constructor_method: jmethodID,
->>>>>>> a63aac2c
     detach_thread_on_drop: bool,
 }
 
@@ -613,16 +609,11 @@
 
             let native_invocation_global_instance = jni_utils::create_global_ref_from_local_ref(native_invocation_instance, self.jni_env)?;
             // Prevent memory leaks from the created local references
-<<<<<<< HEAD
             jni_utils::delete_java_local_ref(self.jni_env, array_ptr);
             jni_utils::delete_java_local_ref(self.jni_env, class_name_jstring);
-=======
             for inv_arg_jobject in inv_arg_jobjects {
-                delete_java_local_ref(self.jni_env, inv_arg_jobject);
-            }
-            delete_java_local_ref(self.jni_env, array_ptr);
-            delete_java_local_ref(self.jni_env, class_name_jstring);
->>>>>>> a63aac2c
+                jni_utils::delete_java_local_ref(self.jni_env, inv_arg_jobject);
+            }
 
             // Create and return the Instance
             self.do_return(Instance {
@@ -652,15 +643,8 @@
 
             jni_utils::delete_java_local_ref(self.jni_env, class_name_jstring);
 
-<<<<<<< HEAD
-            let native_invocation_global_instance = jni_utils::create_global_ref_from_local_ref(native_invocation_instance, self.jni_env)?;
-
-            // Create and return the Instance
-            self.do_return(Instance::from(native_invocation_global_instance)?)
-=======
             // Create and return the Instance. The Instance::from transforms the passed instance to a global one. No need to transform it here as well.
             self.do_return(Instance::from(native_invocation_instance)?)
->>>>>>> a63aac2c
         }
     }
 
@@ -713,16 +697,11 @@
 
             let native_invocation_global_instance = jni_utils::create_global_ref_from_local_ref(native_invocation_instance, self.jni_env)?;
             // Prevent memory leaks from the created local references
-<<<<<<< HEAD
+            for inv_arg_jobject in inv_arg_jobjects {
+                jni_utils::delete_java_local_ref(self.jni_env, inv_arg_jobject);
+            }
             jni_utils::delete_java_local_ref(self.jni_env, array_ptr);
             jni_utils::delete_java_local_ref(self.jni_env, class_name_jstring);
-=======
-            for inv_arg_jobject in inv_arg_jobjects {
-                delete_java_local_ref(self.jni_env, inv_arg_jobject);
-            }
-            delete_java_local_ref(self.jni_env, array_ptr);
-            delete_java_local_ref(self.jni_env, class_name_jstring);
->>>>>>> a63aac2c
 
             // Create and return the Instance
             self.do_return(Instance {
@@ -779,16 +758,11 @@
 
             let native_invocation_global_instance = jni_utils::create_global_ref_from_local_ref(native_invocation_instance, self.jni_env)?;
             // Prevent memory leaks from the created local references
-<<<<<<< HEAD
+            for inv_arg_jobject in inv_arg_jobjects {
+                jni_utils::delete_java_local_ref(self.jni_env, inv_arg_jobject);
+            }
             jni_utils::delete_java_local_ref(self.jni_env, array_ptr);
             jni_utils::delete_java_local_ref(self.jni_env, method_name_jstring);
-=======
-            for inv_arg_jobject in inv_arg_jobjects {
-                delete_java_local_ref(self.jni_env, inv_arg_jobject);
-            }
-            delete_java_local_ref(self.jni_env, array_ptr);
-            delete_java_local_ref(self.jni_env, method_name_jstring);
->>>>>>> a63aac2c
 
             // Create and return the Instance
             self.do_return(Instance {
@@ -888,16 +862,11 @@
             self.do_return(())?;
 
             // Prevent memory leaks from the created local references
-<<<<<<< HEAD
+            for inv_arg_jobject in inv_arg_jobjects {
+                jni_utils::delete_java_local_ref(self.jni_env, inv_arg_jobject);
+            }
             jni_utils::delete_java_local_ref(self.jni_env, array_ptr);
             jni_utils::delete_java_local_ref(self.jni_env, method_name_jstring);
-=======
-            for inv_arg_jobject in inv_arg_jobjects {
-                delete_java_local_ref(self.jni_env, inv_arg_jobject);
-            }
-            delete_java_local_ref(self.jni_env, array_ptr);
-            delete_java_local_ref(self.jni_env, method_name_jstring);
->>>>>>> a63aac2c
 
             // Create and return the Instance
             self.do_return(InstanceReceiver::new(rx, address))
@@ -987,24 +956,14 @@
             self.do_return(())?;
 
             // Prevent memory leaks from the created local references
-<<<<<<< HEAD
+            for inv_arg_jobject in inv_arg_jobjects {
+                jni_utils::delete_java_local_ref(self.jni_env, inv_arg_jobject);
+            }
             jni_utils::delete_java_local_ref(self.jni_env, array_ptr);
             jni_utils::delete_java_local_ref(self.jni_env, method_name_jstring);
 
-            let native_invocation_global_instance = jni_utils::create_global_ref_from_local_ref(native_invocation_instance, self.jni_env)?;
-
-            // Create and return the Instance
-            self.do_return(Instance::from(native_invocation_global_instance)?)
-=======
-            for inv_arg_jobject in inv_arg_jobjects {
-                delete_java_local_ref(self.jni_env, inv_arg_jobject);
-            }
-            delete_java_local_ref(self.jni_env, array_ptr);
-            delete_java_local_ref(self.jni_env, method_name_jstring);
-
             // Create and return the Instance. The Instance::from transforms the passed instance to a global one. No need to transform it here as well.
             self.do_return(Instance::from(native_invocation_instance)?)
->>>>>>> a63aac2c
         }
     }
 
@@ -1572,106 +1531,9 @@
 
     /// Creates a `jobject` from this InvocationArg.
     pub fn as_java_ptr(&self, jvm: &Jvm) -> errors::Result<jobject> {
-        match self {
-<<<<<<< HEAD
             _s @ &InvocationArg::Java { .. } => jni_utils::invocation_arg_jobject_from_java(&self, jvm),
             _s @ &InvocationArg::Rust { .. } => jni_utils::invocation_arg_jobject_from_rust_serialized(&self, jvm),
             _s @ &InvocationArg::RustBasic { .. } => jni_utils::invocation_arg_jobject_from_rust_basic(&self, jvm),
-=======
-            _s @ &InvocationArg::Java { .. } => self.jobject_from_java(jvm),
-            _s @ &InvocationArg::Rust { .. } => self.jobject_from_rust(jvm),
-        }
-    }
-
-    fn jobject_from_rust(&self, jvm: &Jvm) -> errors::Result<jobject> {
-        unsafe {
-            let (class_name, json) = match self {
-                _s @ &InvocationArg::Java { .. } => panic!("Called jobject_from_rust for an InvocationArg that is created by Java. Please consider opening a bug to the developers."),
-                &InvocationArg::Rust { ref class_name, ref json, .. } => {
-                    debug(&format!("Creating jobject from Rust for class {}", class_name));
-                    (class_name.to_owned(), json.to_owned())
-                }
-            };
-
-            let class_name_jstring = (jvm.jni_new_string_utf)(
-                jvm.jni_env,
-                utils::to_java_string(class_name.as_ref()),
-            );
-            let json_jstring = (jvm.jni_new_string_utf)(
-                jvm.jni_env,
-                utils::to_java_string(json.as_ref()),
-            );
-
-            debug(&format!("Calling the InvocationArg constructor with '{}'", class_name));
-            let inv_arg_instance = (jvm.jni_new_object)(
-                jvm.jni_env,
-                jvm.invocation_arg_class,
-                jvm.inv_arg_rust_constructor_method,
-                // First argument: class_name
-                class_name_jstring,
-                // Second argument: json
-                json_jstring,
-            );
-
-            // Check for exceptions
-            jvm.do_return(())?;
-            delete_java_local_ref(jvm.jni_env, class_name_jstring);
-            delete_java_local_ref(jvm.jni_env, json_jstring);
-
-            Ok(create_global_ref_from_local_ref(inv_arg_instance, jvm.jni_env)?)
-        }
-    }
-
-    fn jobject_from_java(&self, jvm: &Jvm) -> errors::Result<jobject> {
-        unsafe {
-            let (class_name, jinstance) = match self {
-                _s @ &InvocationArg::Rust { .. } => panic!("Called jobject_from_java for an InvocationArg that is created by Rust. Please consider opening a bug to the developers."),
-                &InvocationArg::Java { ref class_name, ref instance, .. } => {
-                    debug(&format!("Creating jobject from Java for class {}", class_name));
-                    (class_name.to_owned(), instance.jinstance)
-                }
-            };
-
-            debug(&format!("Calling the InvocationArg constructor for class '{}'", class_name));
-
-            let class_name_jstring = (jvm.jni_new_string_utf)(
-                jvm.jni_env,
-                utils::to_java_string(class_name.as_ref()),
-            );
-
-            let inv_arg_instance = (jvm.jni_new_object)(
-                jvm.jni_env,
-                jvm.invocation_arg_class,
-                jvm.inv_arg_java_constructor_method,
-                // First argument: class_name
-                class_name_jstring,
-                // Second argument: NativeInvocation instance
-                jinstance,
-            );
-
-            // Check for exceptions
-            jvm.do_return(())?;
-            delete_java_local_ref(jvm.jni_env, class_name_jstring);
-
-            Ok(create_global_ref_from_local_ref(inv_arg_instance, jvm.jni_env)?)
-        }
-    }
-}
-
-//impl Drop for InvocationArg {
-//    fn drop(&mut self) {
-////        delete_java_ref(self.jni_env, self.jinstance);
-//    }
-//}
-
-impl<'a> From<(&'a str, &'a str)> for InvocationArg {
-    fn from(tup: (&'a str, &'a str)) -> InvocationArg {
-        InvocationArg::Rust {
-            json: tup.0.to_string(),
-            class_name: tup.1.to_string(),
-            arg_from: RUST.to_string(),
->>>>>>> a63aac2c
-        }
     }
 }
 
@@ -2071,8 +1933,6 @@
     }
 }
 
-<<<<<<< HEAD
-=======
 pub(crate) fn create_global_ref_from_local_ref(local_ref: jobject, jni_env: *mut JNIEnv) -> errors::Result<jobject> {
     unsafe {
         match ((**jni_env).NewGlobalRef,
@@ -2184,7 +2044,6 @@
     }
 }
 
->>>>>>> a63aac2c
 /// A classpath entry.
 #[derive(Debug, Clone)]
 pub struct ClasspathEntry<'a> (&'a str);
